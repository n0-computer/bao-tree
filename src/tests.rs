--- conflicted
+++ resolved
@@ -912,7 +912,6 @@
 }
 
 #[test]
-<<<<<<< HEAD
 fn test_full_chunk_groups() {
     let cases = vec![
         (ChunkRanges::from(ChunkNum(8)..), ChunkRanges::from(ChunkNum(16)..)),
@@ -924,7 +923,9 @@
         let res = full_chunk_groups(&case, BlockSize(4));
         assert_eq!(res, expected);
     }
-=======
+}
+
+#[test]
 fn sub_chunk_group_query() {
     let tree = BaoTree::new(ByteNum(1024 * 32), BlockSize(4));
     let ranges = ChunkRanges::from(ChunkNum(16)..ChunkNum(24));
@@ -932,7 +933,6 @@
         .filter(|x| matches!(x, BaoChunk::Leaf { .. }))
         .collect::<Vec<_>>();
     assert_eq!(items.len(), 1);
->>>>>>> c752d7f9
 }
 
 proptest! {
