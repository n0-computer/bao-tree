--- conflicted
+++ resolved
@@ -232,22 +232,11 @@
 /// [ChunkRanges] implements [`AsRef<ChunkRangesRef>`].
 pub type ChunkRangesRef = range_collections::RangeSetRef<ChunkNum>;
 
-<<<<<<< HEAD
 fn hash_subtree(start_chunk: u64, data: &[u8], is_root: bool) -> blake3::Hash {
     use blake3::hazmat::{ChainingValue, HasherExt};
     if is_root {
         debug_assert!(start_chunk == 0);
         blake3::hash(data)
-=======
-/// Quickly hash a subtree
-///
-/// This is a wrapper that passes through to the blake3::guts implementation if the size is a power of 2, and
-/// falls back to a recursive implementation if it is not. There is a bug in the guts implementation that
-/// requires this workaround.
-pub fn hash_subtree(start_chunk: u64, data: &[u8], is_root: bool) -> blake3::Hash {
-    if data.len().is_power_of_two() {
-        blake3::guts::hash_subtree(start_chunk, data, is_root)
->>>>>>> e5509af0
     } else {
         let mut hasher = blake3::Hasher::new();
         hasher.set_input_offset(start_chunk * 1024);
